/*
 * Copyright (c) 2023-present, Qihoo, Inc.  All rights reserved.
 * This source code is licensed under the BSD-style license found in the
 * LICENSE file in the root directory of this source tree. An additional grant
 * of patent rights can be found in the PATENTS file in the same directory.
 */

#pragma once

#include <set>
#include <span>
#include <unordered_map>
#include <unordered_set>

#include "common.h"
#include "proto_parser.h"
#include "replication.h"
#include "tcp_connection.h"
#include "storage/storage.h"
#include "store.h"

namespace pikiwidb {

class CmdRes {
 public:
  enum CmdRet {
    kNone = 0,
    kOK,
    kPong,
    kSyntaxErr,
    kInvalidInt,
    kInvalidBitInt,
    kInvalidBitOffsetInt,
    kInvalidBitPosArgument,
    kWrongBitOpNotNum,
    kInvalidFloat,
    kOverFlow,
    kNotFound,
    kOutOfRange,
    kInvalidPwd,
    kNoneBgsave,
    kPurgeExist,
    kInvalidParameter,
    kWrongNum,
    kInvalidIndex,
    kInvalidDbType,
    kInvalidDB,
    kInconsistentHashTag,
    kErrOther,
    KIncrByOverFlow,
    kCacheMiss,
  };

  CmdRes() = default;
  virtual ~CmdRes();

  bool None() const { return ret_ == kNone && message_.empty(); }

  bool Ok() const { return ret_ == kOK || ret_ == kNone; }

  void Clear() {
    message_.clear();
    ret_ = kNone;
  }

  inline const std::string& Message() const { return message_; };

  // Inline functions for Create Redis protocol
  inline void AppendStringLen(int64_t ori) { RedisAppendLen(message_, ori, "$"); }
  inline void AppendStringLenUint64(uint64_t ori) { RedisAppendLenUint64(message_, ori, "$"); }
  inline void AppendArrayLen(int64_t ori) { RedisAppendLen(message_, ori, "*"); }
  inline void AppendArrayLenUint64(uint64_t ori) { RedisAppendLenUint64(message_, ori, "*"); }
  inline void AppendInteger(int64_t ori) { RedisAppendLen(message_, ori, ":"); }
  inline void AppendContent(const std::string& value) { RedisAppendContent(message_, value); }
  inline void AppendStringRaw(const std::string& value) { message_.append(value); }
  inline void SetLineString(const std::string& value) { message_ = value + CRLF; }

  void AppendString(const std::string& value);
  void AppendStringVector(const std::vector<std::string>& strArray);
  void RedisAppendLenUint64(std::string& str, uint64_t ori, const std::string& prefix) {
    RedisAppendLen(str, static_cast<int64_t>(ori), prefix);
  }

  void SetRes(CmdRet _ret, const std::string& content = "");

  void SetStatus(storage::Status& s) { s_ = std::move(s); }
  storage::Status GetStatus() { return s_; }

 protected:
  inline void RedisAppendContent(std::string& str, const std::string& value) {
    str.append(value.data(), value.size());
    str.append(CRLF);
  }

  void RedisAppendLen(std::string& str, int64_t ori, const std::string& prefix);

 private:
  std::string message_;
  CmdRet ret_ = kNone;
  storage::Status s_;
};

enum ClientFlag {
  kClientFlagMulti = (1 << 0),
  kClientFlagDirty = (1 << 1),
  kClientFlagWrongExec = (1 << 2),
  kClientFlagMaster = (1 << 3),
};

class DB;
struct PSlaveInfo;

class PClient : public std::enable_shared_from_this<PClient>, public CmdRes {
 public:
  PClient() = delete;
  explicit PClient(TcpConnection* obj);

  int HandlePackets(pikiwidb::TcpConnection*, const char*, int);

  void OnConnect();

  const std::string& PeerIP() const;
  int PeerPort() const;

  bool SendPacket(const std::string& buf);
  bool SendPacket(const void* data, size_t size);
  bool SendPacket(UnboundedBuffer& data);
  bool SendPacket(const evbuffer_iovec* iovecs, size_t nvecs);

  void Close();

  bool SelectDB(int db);
  static PClient* Current();

  // multi
  void SetFlag(uint32_t flag) { flag_ |= flag; }
  void ClearFlag(uint32_t flag) { flag_ &= ~flag; }
  bool IsFlagOn(uint32_t flag) { return flag_ & flag; }
  void FlagExecWrong() {
    if (IsFlagOn(kClientFlagMulti)) {
      SetFlag(kClientFlagWrongExec);
    }
  }

  bool Watch(int dbno, const std::string& key);
  bool NotifyDirty(int dbno, const std::string& key);
  bool Exec();
  void ClearMulti();
  void ClearWatch();

  // pubsub
  std::size_t Subscribe(const std::string& channel) { return channels_.insert(channel).second ? 1 : 0; }

  std::size_t UnSubscribe(const std::string& channel) { return channels_.erase(channel); }

  std::size_t PSubscribe(const std::string& channel) { return pattern_channels_.insert(channel).second ? 1 : 0; }

  std::size_t PUnSubscribe(const std::string& channel) { return pattern_channels_.erase(channel); }

  const std::unordered_set<std::string>& GetChannels() const { return channels_; }
  const std::unordered_set<std::string>& GetPatternChannels() const { return pattern_channels_; }
  std::size_t ChannelCount() const { return channels_.size(); }
  std::size_t PatternChannelCount() const { return pattern_channels_.size(); }

  bool WaitFor(const std::string& key, const std::string* target = nullptr);

  std::unordered_set<std::string> WaitingKeys() const { return waiting_keys_; }
  void ClearWaitingKeys() { waiting_keys_.clear(), target_.clear(); }
  const std::string& GetTarget() const { return target_; }

  void SetName(const std::string& name) { name_ = name; }
  const std::string& GetName() const { return name_; }
  void SetCmdName(const std::string& name) { cmdName_ = name; }
  const std::string& CmdName() const { return cmdName_; }
  void SetSubCmdName(const std::string& name);
  const std::string& SubCmdName() const { return subCmdName_; }
  std::string FullCmdName() const;  // the full name of the command, such as config set|get|rewrite
  void SetKey(const std::string& name) {
    keys_.clear();
    keys_.emplace_back(name);
  }
  void SetKey(std::vector<std::string>& names);
  const std::string& Key() const { return keys_.at(0); }
  const std::vector<std::string>& Keys() const { return keys_; }
  void SetValue(PObject&& value) { value_ = std::move(value); }
  PObject& Value() { return value_; }
<<<<<<< HEAD
  std::vector<storage::FieldValue>& Fvs() { return fvs_; }
  void ClearFvs() { fvs_.clear(); }
  std::vector<std::string>& Fields() { return fields_; }
  void ClearFields() { fields_.clear(); }
=======
  void SetDBValueStatusArray(std::vector<storage::ValueStatus>& db_value_status_array) { db_value_status_array_ = std::move(db_value_status_array); }
  std::vector<storage::ValueStatus>& GetDBValueStatusArray() { return db_value_status_array_; }

>>>>>>> 886f3d33
  void SetSlaveInfo();
  PSlaveInfo* GetSlaveInfo() const { return slave_info_.get(); }
  void TransferToSlaveThreads();

  static void AddCurrentToMonitor();
  static void FeedMonitors(const std::vector<std::string>& params);

  void SetAuth() { auth_ = true; }
  bool GetAuth() const { return auth_; }
  void RewriteCmd(std::vector<std::string>& params) { parser_.SetParams(params); }

  // All parameters of this command (including the command itself)
  // e.g：["set","key","value"]
  std::span<std::string> argv_;

 private:
  std::shared_ptr<TcpConnection> getTcpConnection() const { return tcp_connection_.lock(); }
  int handlePacket(const char*, int);
  void executeCommand();
  int processInlineCmd(const char*, size_t, std::vector<std::string>&);
  void reset();
  bool isPeerMaster() const;
  int uniqueID() const;

  // TcpConnection's life is undetermined, so use weak ptr for safety.
  std::weak_ptr<TcpConnection> tcp_connection_;

  PProtoParser parser_;

  int db_ = -1;

  std::unordered_set<std::string> channels_;
  std::unordered_set<std::string> pattern_channels_;

  uint32_t flag_;
  std::unordered_map<int32_t, std::unordered_set<std::string> > watch_keys_;
  std::vector<std::vector<std::string> > queue_cmds_;

  // blocked list
  std::unordered_set<std::string> waiting_keys_;
  std::string target_;

  // slave info from master view
  std::unique_ptr<PSlaveInfo> slave_info_;

  // name
  std::string name_;        // client name
  std::string subCmdName_;  // suchAs config set|get|rewrite
  std::string cmdName_;     // suchAs config
  std::vector<std::string> keys_;
  PObject value_;
<<<<<<< HEAD
  std::vector<storage::FieldValue> fvs_;
  std::vector<std::string> fields_;
=======
  std::vector<storage::ValueStatus> db_value_status_array_;
>>>>>>> 886f3d33

  // All parameters of this command (including the command itself)
  // e.g：["set","key","value"]
  std::vector<std::string> params_;
  // auth
  bool auth_ = false;
  time_t last_auth_ = 0;

  static thread_local PClient* s_current;
};

}  // namespace pikiwidb<|MERGE_RESOLUTION|>--- conflicted
+++ resolved
@@ -184,16 +184,13 @@
   const std::vector<std::string>& Keys() const { return keys_; }
   void SetValue(PObject&& value) { value_ = std::move(value); }
   PObject& Value() { return value_; }
-<<<<<<< HEAD
   std::vector<storage::FieldValue>& Fvs() { return fvs_; }
   void ClearFvs() { fvs_.clear(); }
   std::vector<std::string>& Fields() { return fields_; }
   void ClearFields() { fields_.clear(); }
-=======
   void SetDBValueStatusArray(std::vector<storage::ValueStatus>& db_value_status_array) { db_value_status_array_ = std::move(db_value_status_array); }
   std::vector<storage::ValueStatus>& GetDBValueStatusArray() { return db_value_status_array_; }
 
->>>>>>> 886f3d33
   void SetSlaveInfo();
   PSlaveInfo* GetSlaveInfo() const { return slave_info_.get(); }
   void TransferToSlaveThreads();
@@ -245,12 +242,9 @@
   std::string cmdName_;     // suchAs config
   std::vector<std::string> keys_;
   PObject value_;
-<<<<<<< HEAD
   std::vector<storage::FieldValue> fvs_;
   std::vector<std::string> fields_;
-=======
   std::vector<storage::ValueStatus> db_value_status_array_;
->>>>>>> 886f3d33
 
   // All parameters of this command (including the command itself)
   // e.g：["set","key","value"]
